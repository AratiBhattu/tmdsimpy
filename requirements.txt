numpy 
scipy 

<<<<<<< HEAD
# Dependencies that are expected to come with python installation
unittest
argparse
time
cProfile # Profiler used on BRB example
pstats # Investigate profile of BRB example
=======
# Rough Contact Tests (reference saved expected outputs from previous project version)
pyyaml

# Examples:
matplotlib
>>>>>>> 4126d23f

# for subset of routines using JAX and auto diff 
jax[cpu]


<<<<<<< HEAD
# Examples:
matplotlib

# for subset of routines using JAX and auto diff 
jax[cpu]
=======
# Dependencies that are expected to come with python installation
# unittest - throws an error on newer python if attempt to install
argparse
time
cProfile # Profiler used on BRB example
pstats # Investigate profile of BRB example
>>>>>>> 4126d23f

# Precise dependencies that were used for testing are listed below. 
# Python 3.10.11
# numpy==1.21.5
# scipy==1.7.3
# jax[cpu]==0.3.25
# jaxlib==0.3.25
# matplotlib==3.5.2<|MERGE_RESOLUTION|>--- conflicted
+++ resolved
@@ -1,39 +1,22 @@
 numpy 
 scipy 
 
-<<<<<<< HEAD
-# Dependencies that are expected to come with python installation
-unittest
-argparse
-time
-cProfile # Profiler used on BRB example
-pstats # Investigate profile of BRB example
-=======
 # Rough Contact Tests (reference saved expected outputs from previous project version)
 pyyaml
 
 # Examples:
 matplotlib
->>>>>>> 4126d23f
 
 # for subset of routines using JAX and auto diff 
 jax[cpu]
 
 
-<<<<<<< HEAD
-# Examples:
-matplotlib
-
-# for subset of routines using JAX and auto diff 
-jax[cpu]
-=======
 # Dependencies that are expected to come with python installation
 # unittest - throws an error on newer python if attempt to install
 argparse
 time
 cProfile # Profiler used on BRB example
 pstats # Investigate profile of BRB example
->>>>>>> 4126d23f
 
 # Precise dependencies that were used for testing are listed below. 
 # Python 3.10.11
