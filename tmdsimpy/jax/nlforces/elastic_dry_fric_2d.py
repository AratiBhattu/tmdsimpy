--- conflicted
+++ resolved
@@ -70,7 +70,7 @@
     
     """
 
-<<<<<<< HEAD
+
     def __init__(self, Q, T, kt, kn, mu, u0=0, meso_gap=0):
         """
         Initialize a nonlinear force model
@@ -105,10 +105,7 @@
                                                      of asperity parameters )
 
         """
-=======
-    def __init__(self, Q, T, kt, kn, mu, u0=0):
-        
->>>>>>> 27648b0a
+
         self.Q = np.asarray(Q)
         self.T = np.asarray(T)
         
@@ -376,43 +373,7 @@
     
     def local_force_history(self, unlt, unltdot, h, cst, unlth0, max_repeats=2,
                             atol=1e-10, rtol=1e-10):
-<<<<<<< HEAD
-         """
-         Calculates local force history for a single element of the rough 
-         contact model given the local nonlinear displacements over a cycle.
-    
-         Parameters
-         ----------
-         unlt : Displacement history for a single cycle.
-         unltdot : Velocity history for the cycle (ignored)
-         h : list of harmonics used (ignored)
-         cst : (ignored)
-         unlth0 : Initialization displacements for the sliders 
-         max_repeats : Number of times to repeat the cycle of displacements
-                       to converge the hysteresis loops to steady-state
-         atol : Ignored
-         rtol : Ignored
-    
-         Returns
-         -------
-         fxyn_t : Force history for the element
-    
-         """
-         #########################
-         # Determine Slider Starting Position
-         
-         if self.u0 is None:
-             # Initialize based on the zeroth harmonic.
-             u0 = unlth0
-         else:
-             u0 = self.u0*np.ones_like(unlth0[0])
-         
-         pars = np.array([self.kt, self.kn, self.mu])
-         
-         fxyn_t = _local_force_history(unlt, pars, u0[::2], self.meso_gap)
-
-         return (fxyn_t,)
-=======
+
         """
         Evaluate the local forces for steady-state harmonic motion used in AFT.
         
@@ -469,7 +430,21 @@
         same private JAX function that AFT uses. As such, only the forces and
         not the derivatives are returned.
 
-        """
+
+        """
+        
+         #########################
+         # Determine Slider Starting Position
+         
+         if self.u0 is None:
+             # Initialize based on the zeroth harmonic.
+             u0 = unlth0
+         else:
+             u0 = self.u0*np.ones_like(unlth0[0])
+         
+         pars = np.array([self.kt, self.kn, self.mu])
+         
+         fxyn_t = _local_force_history(unlt, pars, u0[::2], self.meso_gap)
         
         #########################
         # Determine Slider Starting Position
@@ -485,7 +460,6 @@
         fxyn_t = _local_force_history(unlt, pars, u0[::2])
 
         return (fxyn_t,)
->>>>>>> 27648b0a
         
     
 def _local_eldy_force(unl, up, fp, pars, meso_gap):
