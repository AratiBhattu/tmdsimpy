--- conflicted
+++ resolved
@@ -66,35 +66,11 @@
 # These also require jax
 cd ../roughcontact/
 python3 -m unittest discover
-<<<<<<< HEAD
 
 # Return to top level
 cd ../..
 ```
 
-### Computer Environment
-
-This code base utilizes the JAX library for automatic differentiation and to speed up various computations. Many examples utilizing small systems and relatively simple nonlinearities can be run on any environment without JAX. However, JAX only officially supports running on Linux. For Windows machines, JAX can be used on the Windows Subsystem for Linux (WSL). If working on a Windows machine with WSL, the following workflow is recommended: 
-1. Utilize a standard python IDE installed on the windows side of the computer for editing code. 
-2. Run the code in the WSL terminal. For example:
-   ```
-   cd examples 
-   python3 2dof_eldry_fric.py
-   ```
-3. If you need to debug code, you will need to use the 'pdb' library in python. The easiest way to start with this is to add the line
-   ```
-   import pdb; pdb.set_trace()
-   ```
-   or
-   ```
-   breakpoint()
-   ```
-   wherever you want the code to pause when you are running it.
-   Make sure to save the code, then execute the code from the terminal. 
-   When it pauses, it opens a python command line where you can query variables and do simple calculations to check the correctness. 
-   You can use 'c' to continue the execution or 'q' to quit the execution. The commands 'l' and 'll' will show the surrounding code if you are not sure where it has paused. More information on pdb can be found [here](https://docs.python.org/3/library/pdb.html#debugger-commands).
-4. If you need to generate figures, you can either have the script save them (e.g., as a .png file), or you can save the data and write a separate script to plot the results (with the later run on Windows or Linux as you desire). Using interactive plots from the terminal may be possible, but has not been tested.
-
 
 ## Examples
 
@@ -105,26 +81,8 @@
 
 This example calculates the nonlinear vibration response of the Brake-Ruess Beam as described in [this paper](https://doi.org/10.1016/j.ymssp.2023.110210) and originally implemented in MATLAB [here](https://github.com/tmd-lab/microslip-rough-contact). This model uses provided system matrices originally calculated with Abaqus as described in [this paper](https://doi.org/10.1016/j.ymssp.2020.106615) and [this tutorial](https://nidish96.github.io/Abaqus4Joints/). Model reduction was further conducted as described in [this paper](https://doi.org/10.1016/j.ymssp.2020.107249).
 
-This example runs continuation to calculate the modal backbone with the Extended Periodic Motion Concept (EPMC) utilizing a physics-based contact model. This example requires the full repository (and JAX). Therefore, this example assumes you are running on a Linux machine (or WSL). 
-=======
-
-# Return to top level
-cd ../..
-```
-
-
-## Examples
-
-Several examples are included to demonstrate the repository and can be run to further verify the correctness of the code. 
-One can also look at the tests folder to see further examples.
-
-### Brake-Reuss Beam with Physics-Based Rough Contact
-
-This example calculates the nonlinear vibration response of the Brake-Ruess Beam as described in [this paper](https://doi.org/10.1016/j.ymssp.2023.110210) and originally implemented in MATLAB [here](https://github.com/tmd-lab/microslip-rough-contact). This model uses provided system matrices originally calculated with Abaqus as described in [this paper](https://doi.org/10.1016/j.ymssp.2020.106615) and [this tutorial](https://nidish96.github.io/Abaqus4Joints/). Model reduction was further conducted as described in [this paper](https://doi.org/10.1016/j.ymssp.2020.107249).
-
 This example runs continuation to calculate the modal backbone with the Extended Periodic Motion Concept (EPMC) utilizing a physics-based contact model. This example requires the full repository (and JAX). 
 Therefore, this example assumes you are running on a command line (Linux, macOS, or WSL). 
->>>>>>> 4126d23f
 Starting from the top level of the repository:
 ```
 cd examples/structures
@@ -134,34 +92,6 @@
 The command line argument `-meso 1` can be changed to `-meso 0` to run the simulation with a flat interface instead. 
 While `brb_epmc.py` is running, you can look at a summary of the current results in the file `results/brb_epmc_meso_sum.dat` or `results/brb_epmc_flat_sum.dat` for with and without mesoscale topology respectively.
 
-<<<<<<< HEAD
-The results can then be checked against the published reference data by running
-```
-python3 compare_brb_epmc.py -meso 1 # use same value of -meso input argument
-```
-For `compare_brb_epmc.py`, you may want to run it in an IDE for plotting instead of from the terminal (this script does not require JAX). You can change `default_mesoscale` in the script to change if it plots the comparison with or without mesoscale topology. 
-Errors in the comparison are attributed to: 
-1. Interpolation from different continuation points. 
-2. Different mesh if using the default mesh. 
-3. Slight difference in the initialization of slides (residual tractions). 
-4. Numerical solver tolerances. 
-
-The default model uses 122 zero-thickness elements (ZTEs). An alternative model using 232 ZTEs can be run by downloading the alternative matrices from [here](https://rice.box.com/s/y6q1fpm177mjp3ezkohrz295hhqpu3yn) to the `examples/structures/data` folder and running the lines:
-```
-cd examples/structures
-python3 brb_epmc.py -meso 1 -system './data/BRB_ROM_U_232ELS4py.mat'
-python3 compare_brb_epmc.py -meso 1 -system './data/BRB_ROM_U_232ELS4py.mat'  
-```
-Note, that you will need to delete any previous saved simulation results before running continuation with a different model. E.g.,
-```
-cd examples/structures/results
-# Remove saved numpy since these will throw errors when appending new data
-rm brb_epmc_meso_full.npz
-rm brb_epmc_flat_full.npz
-# Remove summary files since these will just get appended to with new simulations
-rm brb_epmc_meso_sum.dat
-rm brb_epmc_flat_sum.dat
-=======
 The results can then be checked against the published reference solution by running
 ```
 python3 compare_brb_epmc.py -meso 1 # use same value of -meso input argument
@@ -178,7 +108,6 @@
 cd examples/structures
 python3 brb_epmc.py -meso 1 -system './data/BRB_ROM_U_232ELS4py.mat'
 python3 compare_brb_epmc.py -meso 1 -system './data/BRB_ROM_U_232ELS4py.mat'  
->>>>>>> 4126d23f
 ```
 Note, that you will need to delete any previous saved simulation results before running continuation with a different model. E.g.,
 ```
@@ -194,9 +123,6 @@
 
 ## Code Development Guidance
 
-<<<<<<< HEAD
-## Code Development Guidance
-
 ### Documentation
 
 Documentation is in progress utilizing numpy docstring formatting as described [here](https://numpydoc.readthedocs.io/en/latest/format.html). 
@@ -222,33 +148,6 @@
 python3 test_epmc.py TestEPMC.test_static_force
 ```
 
-=======
-### Documentation
-
-Documentation is in progress utilizing numpy docstring formatting as described [here](https://numpydoc.readthedocs.io/en/latest/format.html). 
-All new functions, modules, and classes should follow correct formatting of docstrings. 
-Methods, and functions should all include for "Parameters" and "Returns" sections.
-All Classes should have a "Parameters" section that includes information for the constructor method.
-The intention is to utilize Sphinx to generate documentation once everything is in correct numpy docstring formatting.
-
-
-### Testing
-
-New functions should have unit tests associated with them. This requires that the filename start with "test_" and that the files follow the unittest packages requirements (see existing tests for examples). 
-All analytical gradients should use `tests/verification_utils.py` to check gradients against numerical approximations. 
-
-
-Individual tests can also be run as files in an IDE (assuming the correct lines are included at the bottom of the file) or with the command
-```
-cd tests
-python3 -m unittest test_epmc.py
-```
-A single test can be run as
-```
-python3 test_epmc.py TestEPMC.test_static_force
-```
-
->>>>>>> 4126d23f
 ### JAX and JIT
 
 The JAX library is a powerful tool for automatic differentiation and just-in-time (JIT) compilation. However, JAX has some very specific rules. One should carefully review their documentation [here](https://jax.readthedocs.io/en/latest/notebooks/Common_Gotchas_in_JAX.html).
@@ -256,11 +155,7 @@
 
 Notes on JAX implementations:
 1. The JIT versions of the code assume that the same list of harmonics and the same number of time steps for AFT are used everywhere. If this is not the case, the routines will be forced to compile multiple versions for different sets of harmonics.
-<<<<<<< HEAD
-2. The present implementation assumes that 64-bit precision is desired. Therefore the init file sets jax to use 64-bit. If you use jax before importing tmdsimpy, then the correct precision may not be used. 
-=======
 2. The present implementation assumes that 64-bit precision is desired. Therefore the init file sets JAX to use 64-bit. If you use JAX before importing tmdsimpy, then the correct precision may not be used. 
->>>>>>> 4126d23f
 3. JAX/JIT examples have been created for Jenkins and Elastic Dry Friction nonlinearities (AFT only). 
 It is not recommended to use the JAX versions for Jenkins since they perform worse than the vectorized Jenkins algorithm for large Nt. A non-JAX implementation of Elastic Dry Friction is not provided and future work will likely exploit JAX for auto diff to decrease development time. 
 It is noted that the traditional AFT algorithm for Jenkins is much faster with JAX/JIT than traditional code.
